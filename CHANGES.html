--- conflicted
+++ resolved
@@ -53,7 +53,6 @@
 <h2>New API:</h2>
 
 <ul>
-<<<<<<< HEAD
 <li><b>YansWifiPhyHelper supporting radiotap and prism PCAP output</b>
 <p>The newly supported pcap formats can be adopted by calling the following new method of YansWifiPhyHelper:</p>
 <pre>
@@ -61,8 +60,6 @@
 </pre>
 where format is one of PCAP_FORMAT_80211_RADIOTAP, PCAP_FORMAT_80211_PRISM or  PCAP_FORMAT_80211. By default, PCAP_FORMAT_80211 is used, so the default PCAP format is the same as before.</p>
 </li>
-=======
->>>>>>> 92d6541d
 
 <li> <b>attributes for class Ipv4</b>
 <p> class Ipv4 now contains attributes in ipv4.cc; the first one
@@ -76,13 +73,23 @@
 semantic difference is in how these tags behave in the presence of 
 fragmentation and reassembly.
 </li>
+
 </ul>
 
 <h2>Changes to existing API:</h2>
 <ul>
 
-<<<<<<< HEAD
-<p><b>YansWifiPhyHelper::EnablePcap* methods not static any more</b>
+<li> <b>packet byte tags renaming</b>
+  <ul>
+  <li>Packet::AddTag to Packet::AddByteTag</li>
+  <li>Packet::FindFirstMatchingTag to Packet::FindFirstMatchingByteTag</li>
+  <li>Packet::RemoveAllTags to Packet::RemoveAllByteTags</li>
+  <li>Packet::PrintTags to Packet::PrintByteTags</li>
+  <li>Packet::GetTagIterator to Packet::GetByteTagIterator</li>
+  </ul>
+</li>
+
+<li><b>YansWifiPhyHelper::EnablePcap* methods not static any more</b>
 <p>To accommodate the possibility of configuring the PCAP format used for wifi promiscuous mode traces, several methods of YansWifiPhyHelper had to be made non-static:
 <pre>
 -  static void EnablePcap (std::string filename, uint32_t nodeid, uint32_t deviceid);
@@ -118,16 +125,6 @@
 </pre>
 In the above method, the isTx parameter is to be used to differentiate between TX and RX packets. For an example of how to implement these callbacks, see the implementation of PcapSniffTxEvent and PcapSniffRxEvent in src/helper/yans-wifi-helper.cc
 </p>
-=======
-<li> <b>packet byte tags renaming</b>
-  <ul>
-  <li>Packet::AddTag to Packet::AddByteTag</li>
-  <li>Packet::FindFirstMatchingTag to Packet::FindFirstMatchingByteTag</li>
-  <li>Packet::RemoveAllTags to Packet::RemoveAllByteTags</li>
-  <li>Packet::PrintTags to Packet::PrintByteTags</li>
-  <li>Packet::GetTagIterator to Packet::GetByteTagIterator</li>
-  </ul>
->>>>>>> 92d6541d
 </li>
 
 <li><b> Routing decoupled from class Ipv4</b>
