--- conflicted
+++ resolved
@@ -71,18 +71,9 @@
 
   if (m_socket == 0)
     {
-<<<<<<< HEAD
       TypeId tid = TypeId::LookupByName ("ns3::UdpSocketFactory");
       m_socket = Socket::CreateSocket (GetNode(), tid);
       InetSocketAddress local = InetSocketAddress (Ipv4Address::GetAny (), m_port);
-=======
-      TypeId tid = TypeId::LookupByName ("ns3::Udp");
-      Ptr<SocketFactory> socketFactory = 
-        GetNode ()->GetObject<SocketFactory> (tid);
-      m_socket = socketFactory->CreateSocket ();
-      InetSocketAddress local = 
-        InetSocketAddress (Ipv4Address::GetAny (), m_port);
->>>>>>> e9e87c32
       m_socket->Bind (local);
     }
 
