/* -*- Mode:C++; c-file-style:"gnu"; indent-tabs-mode:nil; -*- */
/*
 * Copyright 2007 University of Washington
 * 
 * This program is free software; you can redistribute it and/or modify
 * it under the terms of the GNU General Public License version 2 as
 * published by the Free Software Foundation;
 *
 * This program is distributed in the hope that it will be useful,
 * but WITHOUT ANY WARRANTY; without even the implied warranty of
 * MERCHANTABILITY or FITNESS FOR A PARTICULAR PURPOSE.  See the
 * GNU General Public License for more details.
 *
 * You should have received a copy of the GNU General Public License
 * along with this program; if not, write to the Free Software
 * Foundation, Inc., 59 Temple Place, Suite 330, Boston, MA  02111-1307  USA
 *
 * Author:  Tom Henderson (tomhend@u.washington.edu)
 */
#include "ns3/address.h"
#include "ns3/log.h"
#include "ns3/inet-socket-address.h"
#include "ns3/node.h"
#include "ns3/socket.h"
#include "ns3/simulator.h"
#include "ns3/socket-factory.h"
#include "ns3/packet.h"
#include "packet-sink.h"

using namespace std;

namespace ns3 {

NS_LOG_COMPONENT_DEFINE ("PacketSinkApplication");

// Constructors

PacketSink::PacketSink (Ptr<Node> n, 
                        const Address &local,
                        std::string iid)
  :  Application(n)
{
  Construct (n, local, iid);
}

void
PacketSink::Construct (Ptr<Node> n, 
                       const Address &local,
                       std::string iid)
{
  m_socket = 0;
  m_local = local;
  m_iid = iid;
}

PacketSink::~PacketSink()
{}

void
PacketSink::DoDispose (void)
{
  m_socket = 0;

  // chain up
  Application::DoDispose ();
}


// Application Methods
void PacketSink::StartApplication()    // Called at time specified by Start
{
  // Create the socket if not already
  if (!m_socket)
    {
      InterfaceId iid = InterfaceId::LookupByName (m_iid);
      Ptr<SocketFactory> socketFactory = 
        GetNode ()->QueryInterface<SocketFactory> (iid);
      m_socket = socketFactory->CreateSocket ();
      m_socket->Bind (m_local);
    }
<<<<<<< HEAD
  m_socket->SetRecvCallback (MakeCallback(&PacketSink::Receive, this));
=======
  m_socket->SetRecvCallback(MakeCallback(&PacketSink::Receive, this));
>>>>>>> 327e60b2
}

void PacketSink::StopApplication()     // Called at time specified by Stop
{
  if (!m_socket) 
    {
<<<<<<< HEAD
      m_socket->SetRecvCallback (MakeNullCallback<void, Ptr<Socket>, 
        const Packet &, const Address &> ());
=======
      m_socket->SetRecvCallback(MakeNullCallback<void, Ptr<Socket>, Ptr<Packet>, const Address &> ());
>>>>>>> 327e60b2
 
    }
}

// This LOG output inspired by the application on Joseph Kopena's wiki
void PacketSink::Receive(Ptr<Socket> socket, Ptr<Packet> packet,
                       const Address &from) 
{
  if (InetSocketAddress::IsMatchingType (from))
    {
      InetSocketAddress address = InetSocketAddress::ConvertFrom (from);
      NS_LOG_INFO ("Received " << packet->GetSize() << " bytes from " << 
        address.GetIpv4() << " [" << address << "]---'" << 
        packet->PeekData() << "'");
      // TODO:  Add a tracing source here
    }
}

} // Namespace ns3<|MERGE_RESOLUTION|>--- conflicted
+++ resolved
@@ -78,24 +78,16 @@
       m_socket = socketFactory->CreateSocket ();
       m_socket->Bind (m_local);
     }
-<<<<<<< HEAD
+
   m_socket->SetRecvCallback (MakeCallback(&PacketSink::Receive, this));
-=======
-  m_socket->SetRecvCallback(MakeCallback(&PacketSink::Receive, this));
->>>>>>> 327e60b2
 }
 
 void PacketSink::StopApplication()     // Called at time specified by Stop
 {
   if (!m_socket) 
     {
-<<<<<<< HEAD
       m_socket->SetRecvCallback (MakeNullCallback<void, Ptr<Socket>, 
-        const Packet &, const Address &> ());
-=======
-      m_socket->SetRecvCallback(MakeNullCallback<void, Ptr<Socket>, Ptr<Packet>, const Address &> ());
->>>>>>> 327e60b2
- 
+        Ptr<Packet>, const Address &> ());
     }
 }
 
