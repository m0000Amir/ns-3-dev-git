--- conflicted
+++ resolved
@@ -176,33 +176,26 @@
 int
 UdpSocket::Connect(const Address & address)
 {
-<<<<<<< HEAD
   NS_DEBUG ("UdpSocket::Connect (" << address << ")");
-
-=======
   Ipv4Route routeToDest;
->>>>>>> 7265a5f3
   InetSocketAddress transport = InetSocketAddress::ConvertFrom (address);
   m_defaultAddress = transport.GetIpv4 ();
   m_defaultPort = transport.GetPort ();
   NotifyConnectionSucceeded ();
   m_connected = true;
-<<<<<<< HEAD
 
   NS_DEBUG ("UdpSocket::Connect (): Updating local address");
-  Ptr<Ipv4> ipv4;
-  ipv4 = m_node->QueryInterface<Ipv4> (Ipv4::iid);
-  m_endPoint->SetLocalAddress (ipv4->GetSourceAddress(m_defaultAddress));
-  NS_DEBUG ("UdpSocket::Connect (): Local address is " << 
-    m_endPoint->GetLocalAddress());
-=======
+
   if (GetIpv4RouteToDestination (m_node, routeToDest, m_defaultAddress) )
     {
       uint32_t localIfIndex = routeToDest.GetInterface ();
       Ptr<Ipv4> ipv4 = m_node->QueryInterface<Ipv4> (Ipv4::iid);
       m_endPoint->SetLocalAddress (ipv4->GetAddress(localIfIndex) );
     }
->>>>>>> 7265a5f3
+
+  NS_DEBUG ("UdpSocket::Connect (): Local address is " << 
+    m_endPoint->GetLocalAddress());
+
   return 0;
 }
 
@@ -240,20 +233,11 @@
   return DoSendTo (p, m_defaultAddress, m_defaultPort);
 }
 
-<<<<<<< HEAD
 int
 UdpSocket::DoSendTo (const Packet &p, const Address &address)
 {
   NS_DEBUG("UdpSocket::DoSendTo (" << &p << ", " << address << ")");
-  InetSocketAddress transport = InetSocketAddress::ConvertFrom (address);
-  Ipv4Address ipv4 = transport.GetIpv4 ();
-  uint16_t port = transport.GetPort ();
-  return DoSendTo (p, ipv4, port);
-=======
-
-int
-UdpSocket::DoSendTo (const Packet &p, const Address &address)
-{
+
   if (!m_connected)
     {
       InetSocketAddress transport = InetSocketAddress::ConvertFrom (address);
@@ -266,21 +250,16 @@
       // connected UDP socket must use default addresses
       return DoSendTo (p, m_defaultAddress, m_defaultPort);
     }
->>>>>>> 7265a5f3
-}
-
-int
-<<<<<<< HEAD
-UdpSocket::DoSendTo (const Packet &p, Ipv4Address addr, uint16_t port)
+}
+
+int
+UdpSocket::DoSendTo (const Packet &p, Ipv4Address dest, uint16_t port)
 {
   NS_DEBUG("UdpSocket::DoSendTo (" << &p << ", " << addr << ", " <<
     port << ")");
 
-=======
-UdpSocket::DoSendTo (const Packet &p, Ipv4Address dest, uint16_t port)
-{
   Ipv4Route routeToDest;
->>>>>>> 7265a5f3
+
   if (m_endPoint == 0)
     {
       if (Bind () == -1)
@@ -295,20 +274,6 @@
       m_errno = ERROR_SHUTDOWN;
       return -1;
     }
-<<<<<<< HEAD
-
-  NS_DEBUG ("UdpSocket::DoSendTo (): Finding source address");
-  Ptr<Ipv4> ipv4;
-  ipv4 = m_node->QueryInterface<Ipv4> (Ipv4::iid);
-
-  Ipv4Address source = ipv4->GetSourceAddress(m_defaultAddress);
-  NS_DEBUG ("UdpSocket::DoSendTo (): Source address is " << source);
-
-  NS_DEBUG("UdpSocket::DoSendTo (): Send to UDP");
-  m_udp->Send (p, source, addr, m_endPoint->GetLocalPort (), port);
-
-  NotifyDataSent (p.GetSize ());
-=======
   //
   // If dest is sent to the limited broadcast address (all ones),
   // convert it to send a copy of the packet out of every interface
@@ -339,24 +304,14 @@
       m_errno = ERROR_NOROUTETOHOST;
       return -1;
    }
->>>>>>> 7265a5f3
+
   return 0;
 }
 
 int 
 UdpSocket::SendTo(const Address &address, const Packet &p)
 {
-<<<<<<< HEAD
   NS_DEBUG("UdpSocket::SendTo (" << address << ", " << &p << ")");
-#if 0
-  if (m_connected)
-    {
-      m_errno = ERROR_ISCONN;
-      return -1;
-    }
-#endif
-=======
->>>>>>> 7265a5f3
   InetSocketAddress transport = InetSocketAddress::ConvertFrom (address);
   Ipv4Address ipv4 = transport.GetIpv4 ();
   uint16_t port = transport.GetPort ();
