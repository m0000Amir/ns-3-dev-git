/* -*- Mode:C++; c-file-style:"gnu"; indent-tabs-mode:nil; -*- */
/*
 * Copyright (c) 2007 University of Washington
 * All rights reserved.
 *
 * This program is free software; you can redistribute it and/or modify
 * it under the terms of the GNU General Public License version 2 as
 * published by the Free Software Foundation;
 *
 * This program is distributed in the hope that it will be useful,
 * but WITHOUT ANY WARRANTY; without even the implied warranty of
 * MERCHANTABILITY or FITNESS FOR A PARTICULAR PURPOSE.  See the
 * GNU General Public License for more details.
 *
 * You should have received a copy of the GNU General Public License
 * along with this program; if not, write to the Free Software
 * Foundation, Inc., 59 Temple Place, Suite 330, Boston, MA  02111-1307  USA
 */

#include "ns3/debug.h"
#include "queue.h"

NS_DEBUG_COMPONENT_DEFINE ("Queue");

<<<<<<< HEAD
namespace {
  int qDebug = 1;
}
=======
namespace ns3 {
>>>>>>> c2e3d19e

Queue::Queue() : 
  m_nBytes(0), 
  m_nTotalReceivedBytes(0),
  m_nPackets(0), 
  m_nTotalReceivedPackets(0),
  m_nTotalDroppedBytes(0),
  m_nTotalDroppedPackets(0)
{
  NS_DEBUG("Queue::Queue ()")
}

Queue::~Queue()
{
  NS_DEBUG("Queue::~Queue ()")
}

  bool 
Queue::Enque (const Packet& p)
{
  NS_DEBUG("Queue::Enque (" << &p << ")")

  NS_DEBUG("Queue::Enque (): m_traceEnque (p)")
  m_traceEnque ("+ <timestamp> ", p);

  bool retval = DoEnque (p);
  if (retval)
    {
      m_nBytes += p.GetSize ();
      m_nPackets++;
    }
  return retval;
}

  bool
Queue::Deque (Packet &p)
{
  NS_DEBUG("Queue::Deque (" << &p << ")")

  bool retval = DoDeque (p);

  if (retval)
    {
      m_nBytes -= p.GetSize ();
      m_nPackets--;

      NS_ASSERT (m_nBytes >= 0);
      NS_ASSERT (m_nPackets >= 0);

      NS_DEBUG("Queue::Deque (): m_traceDeque (p)")
      m_traceDeque ("+ <timestamp> ", static_cast<const Packet &>(p));
    }

  return retval;
}

  void
Queue::DequeAll (void)
{
  NS_DEBUG("Queue::DequeAll ()")

  NS_ASSERT (!"Don't know what to do with dequeued packets!");
}

  uint32_t 
Queue::GetNPackets (void)
{
  NS_DEBUG("Queue::GetNPackets () <= " << m_nPackets)

  return m_nPackets;
}

  uint32_t
Queue::GetNBytes (void)
{
  NS_DEBUG("Queue::GetNBytes () <= " << m_nBytes)

  return m_nBytes;
}


  bool
Queue::IsEmpty (void)
{
  NS_DEBUG("Queue::IsEmpty () <= " << (m_nPackets == 0))
  return m_nPackets == 0;
}

  void
Queue::RegisterTraces (TraceContainer &container)
{
  NS_DEBUG("Queue::RegisterTraces (" << &container << ")")

  container.RegisterCallback ("Queue::Enque", &m_traceEnque);
  container.RegisterCallback ("Queue::Deque", &m_traceDeque);
  container.RegisterCallback ("Queue::Drop", &m_traceDrop);
}

  uint32_t
Queue::GetTotalReceivedBytes (void)
{
  NS_DEBUG(
    "Queue::GetTotalReceivedBytes () <= " << m_nTotalReceivedBytes)

  return m_nTotalReceivedBytes;
}

  uint32_t
Queue::GetTotalReceivedPackets (void)
{
  NS_DEBUG(
    "Queue::GetTotalReceivedPackets () <= " << m_nTotalReceivedPackets)

  return m_nTotalReceivedPackets;
}

  uint32_t
Queue:: GetTotalDroppedBytes (void)
{
  NS_DEBUG(
    "Queue::GetTotalDroppedBytes () <= " << m_nTotalDroppedBytes
)
  return m_nTotalDroppedBytes;
}

  uint32_t
Queue::GetTotalDroppedPackets (void)
{
  NS_DEBUG(
    "Queue::GetTotalDroppedPackets () <= " << m_nTotalDroppedPackets)

  return m_nTotalDroppedPackets;
}

  void 
Queue::ResetStatistics (void)
{
  NS_DEBUG("Queue::ResetStatistics ()")

  m_nTotalReceivedBytes = 0;
  m_nTotalReceivedPackets = 0;
  m_nTotalDroppedBytes = 0;
  m_nTotalDroppedPackets = 0;
}

  void
Queue::Drop (const Packet& p)
{
  NS_DEBUG("Queue::Drop (" << &p << ")")

  m_nTotalDroppedPackets++;
  m_nTotalDroppedBytes += p.GetSize ();

  NS_DEBUG("Queue::Drop (): m_traceDrop (p)")
  m_traceEnque ("d <timestamp> ", p);
}

}; // namespace ns3<|MERGE_RESOLUTION|>--- conflicted
+++ resolved
@@ -22,13 +22,7 @@
 
 NS_DEBUG_COMPONENT_DEFINE ("Queue");
 
-<<<<<<< HEAD
-namespace {
-  int qDebug = 1;
-}
-=======
 namespace ns3 {
->>>>>>> c2e3d19e
 
 Queue::Queue() : 
   m_nBytes(0), 
