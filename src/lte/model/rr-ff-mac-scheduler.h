/* -*- Mode:C++; c-file-style:"gnu"; indent-tabs-mode:nil; -*- */
/*
 * Copyright (c) 2011 Centre Tecnologic de Telecomunicacions de Catalunya (CTTC)
 *
 * This program is free software; you can redistribute it and/or modify
 * it under the terms of the GNU General Public License version 2 as
 * published by the Free Software Foundation;
 *
 * This program is distributed in the hope that it will be useful,
 * but WITHOUT ANY WARRANTY; without even the implied warranty of
 * MERCHANTABILITY or FITNESS FOR A PARTICULAR PURPOSE.  See the
 * GNU General Public License for more details.
 *
 * You should have received a copy of the GNU General Public License
 * along with this program; if not, write to the Free Software
 * Foundation, Inc., 59 Temple Place, Suite 330, Boston, MA  02111-1307  USA
 *
 * Author: Marco Miozzo <marco.miozzo@cttc.es>
 *         Nicola Baldo <nbaldo@cttc.es>
 */

#ifndef RR_FF_MAC_SCHEDULER_H
#define RR_FF_MAC_SCHEDULER_H

#include <ns3/ff-mac-csched-sap.h>
#include <ns3/ff-mac-sched-sap.h>
#include <ns3/ff-mac-scheduler.h>
#include <vector>
#include <map>
#include <ns3/lte-common.h>


namespace ns3 {



/**
 * \ingroup ff-api
 * \defgroup FF-API RrFfMacScheduler
 */
/**
 * \ingroup RrFfMacScheduler
 * \brief Implements the SCHED SAP and CSCHED SAP for a Round Robin scheduler
 *
 * This class implements the interface defined by the FfMacScheduler abstract class
 */

class RrFfMacScheduler : public FfMacScheduler
{
public:
  /**
   * \brief Constructor
   *
   * Creates the MAC Scheduler interface implementation
   */
  RrFfMacScheduler ();

  /**
   * Destructor
   */
  virtual ~RrFfMacScheduler ();

  // inherited from Object
  virtual void DoDispose (void);
  static TypeId GetTypeId (void);

  // inherited from FfMacScheduler
  virtual void SetFfMacCschedSapUser (FfMacCschedSapUser* s);
  virtual void SetFfMacSchedSapUser (FfMacSchedSapUser* s);
  virtual FfMacCschedSapProvider* GetFfMacCschedSapProvider ();
  virtual FfMacSchedSapProvider* GetFfMacSchedSapProvider ();

  friend class RrSchedulerMemberCschedSapProvider;
  friend class RrSchedulerMemberSchedSapProvider;

private:
  //
  // Implementation of the CSCHED API primitives
  // (See 4.1 for description of the primitives)
  //

  void DoCschedCellConfigReq (const struct FfMacCschedSapProvider::CschedCellConfigReqParameters& params);

  void DoCschedUeConfigReq (const struct FfMacCschedSapProvider::CschedUeConfigReqParameters& params);

  void DoCschedLcConfigReq (const struct FfMacCschedSapProvider::CschedLcConfigReqParameters& params);

  void DoCschedLcReleaseReq (const struct FfMacCschedSapProvider::CschedLcReleaseReqParameters& params);

  void DoCschedUeReleaseReq (const struct FfMacCschedSapProvider::CschedUeReleaseReqParameters& params);

  //
  // Implementation of the SCHED API primitives
  // (See 4.2 for description of the primitives)
  //

  void DoSchedDlRlcBufferReq (const struct FfMacSchedSapProvider::SchedDlRlcBufferReqParameters& params);

  void DoSchedDlPagingBufferReq (const struct FfMacSchedSapProvider::SchedDlPagingBufferReqParameters& params);

  void DoSchedDlMacBufferReq (const struct FfMacSchedSapProvider::SchedDlMacBufferReqParameters& params);

  void DoSchedDlTriggerReq (const struct FfMacSchedSapProvider::SchedDlTriggerReqParameters& params);

  void DoSchedDlRachInfoReq (const struct FfMacSchedSapProvider::SchedDlRachInfoReqParameters& params);

  void DoSchedDlCqiInfoReq (const struct FfMacSchedSapProvider::SchedDlCqiInfoReqParameters& params);

  void DoSchedUlTriggerReq (const struct FfMacSchedSapProvider::SchedUlTriggerReqParameters& params);

  void DoSchedUlNoiseInterferenceReq (const struct FfMacSchedSapProvider::SchedUlNoiseInterferenceReqParameters& params);

  void DoSchedUlSrInfoReq (const struct FfMacSchedSapProvider::SchedUlSrInfoReqParameters& params);

  void DoSchedUlMacCtrlInfoReq (const struct FfMacSchedSapProvider::SchedUlMacCtrlInfoReqParameters& params);

  void DoSchedUlCqiInfoReq (const struct FfMacSchedSapProvider::SchedUlCqiInfoReqParameters& params);


  int GetRbgSize (int dlbandwidth);
  
  static bool SortRlcBufferReq (FfMacSchedSapProvider::SchedDlRlcBufferReqParameters i,FfMacSchedSapProvider::SchedDlRlcBufferReqParameters j);
<<<<<<< HEAD
=======
  
  void RefreshDlCqiMaps(void);
  void RefreshUlCqiMaps(void);
>>>>>>> fa1d15fa

  /*
   * Vectors of UE's RLC info
  */
  std::list <FfMacSchedSapProvider::SchedDlRlcBufferReqParameters> m_rlcBufferReq;

  /*
  * Map of UE's DL CQI P01 received
  */
  std::map <uint16_t,uint8_t> m_p10CqiRxed;
  /*
  * Map of UE's timers on DL CQI P01 received
  */
  std::map <uint16_t,uint32_t> m_p10CqiTimers;

  /*
  * Map of previous allocated UE per RBG
  * (used to retrieve info from UL-CQI)
  */
  std::map <uint16_t, std::vector <uint16_t> > m_allocationMaps;

  /*
  * Map of UEs' UL-CQI per RBG
  */
  std::map <uint16_t, std::vector <double> > m_ueCqi;
  /*
  * Map of UEs' timers on UL-CQI per RBG
  */
  std::map <uint16_t, uint32_t> m_ueCqiTimers;



  /*
  * Map of UE's buffer status reports received
  */
  std::map <uint16_t,uint8_t> m_ceBsrRxed;

  // MAC SAPs
  FfMacCschedSapUser* m_cschedSapUser;
  FfMacSchedSapUser* m_schedSapUser;
  FfMacCschedSapProvider* m_cschedSapProvider;
  FfMacSchedSapProvider* m_schedSapProvider;


  // Internal parameters
  FfMacCschedSapProvider::CschedCellConfigReqParameters m_cschedCellConfig;

  uint8_t m_schedTtiDelay; // delay between scheduling and reception (based on m_macChTtiDelay)

  uint16_t m_nextRntiDl; // RNTI of the next user to be served next scheduling in DL
  uint16_t m_nextRntiUl; // RNTI of the next user to be served next scheduling in UL
  
  uint32_t m_cqiTimersThreshold; // # of TTIs for which a CQI canbe considered valid
  

};

} // namespace ns3

#endif /* RR_FF_MAC_SCHEDULER_H */<|MERGE_RESOLUTION|>--- conflicted
+++ resolved
@@ -120,12 +120,9 @@
   int GetRbgSize (int dlbandwidth);
   
   static bool SortRlcBufferReq (FfMacSchedSapProvider::SchedDlRlcBufferReqParameters i,FfMacSchedSapProvider::SchedDlRlcBufferReqParameters j);
-<<<<<<< HEAD
-=======
   
   void RefreshDlCqiMaps(void);
   void RefreshUlCqiMaps(void);
->>>>>>> fa1d15fa
 
   /*
    * Vectors of UE's RLC info
